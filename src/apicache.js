var url = require('url')
var MemoryCache = require('./memory-cache')
var pkg = require('../package.json')

var t = {
  ms: 1,
  second: 1000,
  minute: 60000,
  hour: 3600000,
  day: 3600000 * 24,
  week: 3600000 * 24 * 7,
  month: 3600000 * 24 * 30,
}

var instances = []

var matches = function(a) {
  return function(b) {
    return a === b
  }
}

var doesntMatch = function(a) {
  return function(b) {
    return !matches(a)(b)
  }
}

var logDuration = function(d, prefix) {
  var str = d > 1000 ? (d / 1000).toFixed(2) + 'sec' : d + 'ms'
  return '\x1b[33m- ' + (prefix ? prefix + ' ' : '') + str + '\x1b[0m'
}

function ApiCache() {
  var memCache = new MemoryCache()

  var globalOptions = {
    debug: false,
    defaultDuration: 3600000,
    enabled: true,
    appendKey: [],
    jsonp: false,
    redisClient: false,
    headerBlacklist: [],
    statusCodes: {
      include: [],
      exclude: [],
    },
    events: {
      expire: undefined,
    },
    headers: {
      // 'cache-control':  'no-cache' // example of header overwrite
    },
<<<<<<< HEAD
=======
    trackPerformance: true
>>>>>>> 70e7c648
  }

  var middlewareOptions = []
  var instance = this
  var index = null
  var timers = {}
  var performanceArray = [] // for tracking cache hit rate

  instances.push(this)
  this.id = instances.length

  function debug(a, b, c, d) {
    var arr = ['\x1b[36m[apicache]\x1b[0m', a, b, c, d].filter(function(arg) {
      return arg !== undefined
    })
    var debugEnv = process.env.DEBUG && process.env.DEBUG.split(',').indexOf('apicache') !== -1

    return (globalOptions.debug || debugEnv) && console.log.apply(null, arr)
  }

  function shouldCacheResponse(request, response, toggle) {
    var opt = globalOptions
    var codes = opt.statusCodes

    if (!response) return false

    if (toggle && !toggle(request, response)) {
      return false
    }

    if (codes.exclude && codes.exclude.length && codes.exclude.indexOf(response.statusCode) !== -1)
      return false
    if (codes.include && codes.include.length && codes.include.indexOf(response.statusCode) === -1)
      return false

    return true
  }

  function addIndexEntries(key, req) {
    var groupName = req.apicacheGroup

    if (groupName) {
      debug('group detected "' + groupName + '"')
      var group = (index.groups[groupName] = index.groups[groupName] || [])
      group.unshift(key)
    }

    index.all.unshift(key)
  }

  function filterBlacklistedHeaders(headers) {
    return Object.keys(headers)
      .filter(function(key) {
        return globalOptions.headerBlacklist.indexOf(key) === -1
      })
      .reduce(function(acc, header) {
        acc[header] = headers[header]
        return acc
      }, {})
  }

  function createCacheObject(status, headers, data, encoding) {
    return {
      status: status,
      headers: filterBlacklistedHeaders(headers),
      data: data,
      encoding: encoding,
      timestamp: new Date().getTime() / 1000, // seconds since epoch.  This is used to properly decrement max-age headers in cached responses.
    }
  }

  function cacheResponse(key, value, duration) {
    var redis = globalOptions.redisClient
    var expireCallback = globalOptions.events.expire

    if (redis) {
      try {
        redis.hset(key, 'response', JSON.stringify(value))
        redis.hset(key, 'duration', duration)
        redis.expire(key, duration / 1000, expireCallback || function() {})
      } catch (err) {
        debug('[apicache] error in redis.hset()')
      }
    } else {
      memCache.add(key, value, duration, expireCallback)
    }

    // add automatic cache clearing from duration, includes max limit on setTimeout
    timers[key] = setTimeout(function() {
      instance.clear(key, true)
    }, Math.min(duration, 2147483647))
  }

  function accumulateContent(res, content) {
    if (content) {
      if (typeof content == 'string') {
        res._apicache.content = (res._apicache.content || '') + content
      } else if (Buffer.isBuffer(content)) {
        var oldContent = res._apicache.content

        if (typeof oldContent === 'string') {
          oldContent = !Buffer.from ? new Buffer(oldContent) : Buffer.from(oldContent)
        }

        if (!oldContent) {
          oldContent = !Buffer.alloc ? new Buffer(0) : Buffer.alloc(0)
        }

        res._apicache.content = Buffer.concat(
          [oldContent, content],
          oldContent.length + content.length
        )
      } else {
        res._apicache.content = content
      }
    }
  }

  function makeResponseCacheable(req, res, next, key, duration, strDuration, toggle) {
    // monkeypatch res.end to create cache object
    res._apicache = {
      write: res.write,
      writeHead: res.writeHead,
      end: res.end,
      cacheable: true,
      content: undefined,
    }

    // append header overwrites if applicable
    Object.keys(globalOptions.headers).forEach(function(name) {
      res.setHeader(name, globalOptions.headers[name])
    })

    res.writeHead = function() {
      // add cache control headers
      if (!globalOptions.headers['cache-control']) {
        if (shouldCacheResponse(req, res, toggle)) {
          res.setHeader('cache-control', 'max-age=' + (duration / 1000).toFixed(0))
        } else {
          res.setHeader('cache-control', 'no-cache, no-store, must-revalidate')
        }
      }

      res._apicache.headers = Object.assign({}, res._headers)
      return res._apicache.writeHead.apply(this, arguments)
    }

    // patch res.write
    res.write = function(content) {
      accumulateContent(res, content)
      return res._apicache.write.apply(this, arguments)
    }

    // patch res.end
    res.end = function(content, encoding) {
      if (shouldCacheResponse(req, res, toggle)) {
        accumulateContent(res, content)

        if (res._apicache.cacheable && res._apicache.content) {
          addIndexEntries(key, req)
          var headers = res._apicache.headers || res._headers
          var cacheObject = createCacheObject(
            res.statusCode,
            headers,
            res._apicache.content,
            encoding
          )
          cacheResponse(key, cacheObject, duration)

          // display log entry
          var elapsed = new Date() - req.apicacheTimer
          debug('adding cache entry for "' + key + '" @ ' + strDuration, logDuration(elapsed))
          debug('_apicache.headers: ', res._apicache.headers)
          debug('res._headers: ', res._headers)
          debug('cacheObject: ', cacheObject)
        }
      }

      return res._apicache.end.apply(this, arguments)
    }

    next()
  }

  function sendCachedResponse(request, response, cacheObject, toggle, next, duration) {
    if (toggle && !toggle(request, response)) {
      return next()
    }

    var headers =
      typeof response.getHeaders === 'function' ? response.getHeaders() : response._headers

    Object.assign(headers, filterBlacklistedHeaders(cacheObject.headers || {}), {
      // set properly-decremented max-age header.  This ensures that max-age is in sync with the cache expiration.
      'cache-control':
        'max-age=' +
        Math.max(
          0,
          (duration / 1000 - (new Date().getTime() / 1000 - cacheObject.timestamp)).toFixed(0)
        ),
    })

    // only embed apicache headers when not in production environment
    if (process.env.NODE_ENV !== 'production') {
      Object.assign(headers, {
        'apicache-store': globalOptions.redisClient ? 'redis' : 'memory',
        'apicache-version': pkg.version,
      })
    }

    // unstringify buffers
    var data = cacheObject.data
    if (data && data.type === 'Buffer') {
      data = new Buffer(data.data)
    }

    // test Etag against If-None-Match for 304
    var cachedEtag = cacheObject.headers.etag
    var requestEtag = request.headers['if-none-match']

    if (requestEtag && cachedEtag === requestEtag) {
      response.writeHead(304, headers)
      return response.end()
    }

    response.writeHead(cacheObject.status || 200, headers)

    return response.end(data, cacheObject.encoding)
  }

  function syncOptions() {
    for (var i in middlewareOptions) {
      Object.assign(middlewareOptions[i].options, globalOptions, middlewareOptions[i].localOptions)
    }
  }

  this.clear = function(target, isAutomatic) {
    var group = index.groups[target]
    var redis = globalOptions.redisClient

    if (group) {
      debug('clearing group "' + target + '"')

      group.forEach(function(key) {
        debug('clearing cached entry for "' + key + '"')
        clearTimeout(timers[key])
        delete timers[key]
        if (!globalOptions.redisClient) {
          memCache.delete(key)
        } else {
          try {
            redis.del(key)
          } catch (err) {
            console.log('[apicache] error in redis.del("' + key + '")')
          }
        }
        index.all = index.all.filter(doesntMatch(key))
      })

      delete index.groups[target]
    } else if (target) {
      debug('clearing ' + (isAutomatic ? 'expired' : 'cached') + ' entry for "' + target + '"')
      clearTimeout(timers[target])
      delete timers[target]
      // clear actual cached entry
      if (!redis) {
        memCache.delete(target)
      } else {
        try {
          redis.del(target)
        } catch (err) {
          console.log('[apicache] error in redis.del("' + target + '")')
        }
      }

      // remove from global index
      index.all = index.all.filter(doesntMatch(target))

      // remove target from each group that it may exist in
      Object.keys(index.groups).forEach(function(groupName) {
        index.groups[groupName] = index.groups[groupName].filter(doesntMatch(target))

        // delete group if now empty
        if (!index.groups[groupName].length) {
          delete index.groups[groupName]
        }
      })
    } else {
      debug('clearing entire index')

      if (!redis) {
        memCache.clear()
      } else {
        // clear redis keys one by one from internal index to prevent clearing non-apicache entries
        index.all.forEach(function(key) {
          clearTimeout(timers[key])
          delete timers[key]
          try {
            redis.del(key)
          } catch (err) {
            console.log('[apicache] error in redis.del("' + key + '")')
          }
        })
      }
      this.resetIndex()
    }

    return this.getIndex()
  }

  function parseDuration(duration, defaultDuration) {
    if (typeof duration === 'number') return duration

    if (typeof duration === 'string') {
      var split = duration.match(/^([\d\.,]+)\s?(\w+)$/)

      if (split.length === 3) {
        var len = parseFloat(split[1])
        var unit = split[2].replace(/s$/i, '').toLowerCase()
        if (unit === 'm') {
          unit = 'ms'
        }

        return (len || 1) * (t[unit] || 0)
      }
    }

    return defaultDuration
  }

  this.getDuration = function(duration) {
    return parseDuration(duration, globalOptions.defaultDuration)
  }

  /**
   * Return cache performance statistics (hit rate).  Suitable for putting into a route:
   * <code>
   * app.get('/api/cache/performance', (req, res) => {
   *    res.json(apicache.getPerformance())
   * })
   * </code>
   */
  this.getPerformance = function() {
    return performanceArray.map(function(p) {
      return p.report()
    })
  }

  this.getIndex = function(group) {
    if (group) {
      return index.groups[group]
    } else {
      return index
    }
  }

  this.middleware = function cache(strDuration, middlewareToggle, localOptions) {
    var duration = instance.getDuration(strDuration)
    var opt = {}

    middlewareOptions.push({
      options: opt,
    })

    var options = function(localOptions) {
      if (localOptions) {
        middlewareOptions.find(function(middleware) {
          return middleware.options === opt
        }).localOptions = localOptions
      }

      syncOptions()

      return opt
    }

    options(localOptions)

    /**
     * A Function for non tracking performance
     */
    function NOOPCachePerformance() {
      this.report = this.hit = this.miss = function() {}; // noop;
    }

    /**
     * A function for tracking and reporting hit rate.  These statistics are returned by the getPerformance() call above.
     */
    function CachePerformance() {
      /**
       * Tracks the hit rate for the last 100 requests.
       * If there have been fewer than 100 requests, the hit rate just considers the requests that have happened.
       */
      this.hitsLast100 = new Uint8Array(100 / 4) // each hit is 2 bits

      /**
       * Tracks the hit rate for the last 1000 requests.
       * If there have been fewer than 1000 requests, the hit rate just considers the requests that have happened.
       */
      this.hitsLast1000 = new Uint8Array(1000 / 4) // each hit is 2 bits

      /**
       * Tracks the hit rate for the last 10000 requests.
       * If there have been fewer than 10000 requests, the hit rate just considers the requests that have happened.
       */
      this.hitsLast10000 = new Uint8Array(10000 / 4) // each hit is 2 bits

      /**
       * Tracks the hit rate for the last 100000 requests.
       * If there have been fewer than 100000 requests, the hit rate just considers the requests that have happened.
       */
      this.hitsLast100000 = new Uint8Array(100000 / 4) // each hit is 2 bits

      /**
       * The number of calls that have passed through the middleware since the server started.
       */
      this.callCount = 0

      /**
       * The total number of hits since the server started
       */
      this.hitCount = 0

      /**
       * The key from the last cache hit.  This is useful in identifying which route these statistics apply to.
       */
      this.lastCacheHit = null

      /**
       * The key from the last cache miss.  This is useful in identifying which route these statistics apply to.
       */
      this.lastCacheMiss = null

      /**
       * Return performance statistics
       */
      this.report = function() {
        return {
          lastCacheHit: this.lastCacheHit,
          lastCacheMiss: this.lastCacheMiss,
          callCount: this.callCount,
          hitCount: this.hitCount,
          missCount: this.callCount - this.hitCount,
          hitRate: this.callCount == 0 ? null : this.hitCount / this.callCount,
          hitRateLast100: this.hitRate(this.hitsLast100),
          hitRateLast1000: this.hitRate(this.hitsLast1000),
          hitRateLast10000: this.hitRate(this.hitsLast10000),
          hitRateLast100000: this.hitRate(this.hitsLast100000),
        }
      }

      /**
       * Computes a cache hit rate from an array of hits and misses.
       * @param {Uint8Array} array An array representing hits and misses.
       * @returns a number between 0 and 1, or null if the array has no hits or misses
       */
      this.hitRate = function(array) {
        var hits = 0
        var misses = 0
        for (var i = 0; i < array.length; i++) {
          var n8 = array[i]
          for (j = 0; j < 4; j++) {
            switch (n8 & 3) {
              case 1:
                hits++
                break
              case 2:
                misses++
                break
            }
            n8 >>= 2
          }
        }
        var total = hits + misses
        if (total == 0) return null
        return hits / total
      }

      /**
       * Record a hit or miss in the given array.  It will be recorded at a position determined
       * by the current value of the callCount variable.
       * @param {Uint8Array} array An array representing hits and misses.
       * @param {boolean} hit true for a hit, false for a miss
       * Each element in the array is 8 bits, and encodes 4 hit/miss records.
       * Each hit or miss is encoded as to bits as follows:
       * 00 means no hit or miss has been recorded in these bits
       * 01 encodes a hit
       * 10 encodes a miss
       */
      this.recordHitInArray = function(array, hit) {
        var arrayIndex = ~~(this.callCount / 4) % array.length
        var bitOffset = (this.callCount % 4) * 2 // 2 bits per record, 4 records per uint8 array element
        var clearMask = ~(3 << bitOffset)
        var record = (hit ? 1 : 2) << bitOffset
        array[arrayIndex] = (array[arrayIndex] & clearMask) | record
      }

      /**
       * Records the hit or miss in the tracking arrays and increments the call count.
       * @param {boolean} hit true records a hit, false records a miss
       */
      this.recordHit = function(hit) {
        this.recordHitInArray(this.hitsLast100, hit)
        this.recordHitInArray(this.hitsLast1000, hit)
        this.recordHitInArray(this.hitsLast10000, hit)
        this.recordHitInArray(this.hitsLast100000, hit)
        if (hit) this.hitCount++
        this.callCount++
      }

      /**
       * Records a hit event, setting lastCacheMiss to the given key
       * @param {string} key The key that had the cache hit
       */
      this.hit = function(key) {
        this.recordHit(true)
        this.lastCacheHit = key
      }

      /**
       * Records a miss event, setting lastCacheMiss to the given key
       * @param {string} key The key that had the cache miss
       */
      this.miss = function(key) {
        this.recordHit(false)
        this.lastCacheMiss = key
      }
    }

<<<<<<< HEAD
    var perf = new CachePerformance()
    performanceArray.push(perf)
=======
    var perf = globalOptions.trackPerformance
    ? new CachePerformance()
    : new NOOPCachePerformance();

    performanceArray.push(perf);
>>>>>>> 70e7c648

    var cache = function(req, res, next) {
      function bypass() {
        debug('bypass detected, skipping cache.')
        return next()
      }

      // initial bypass chances
      if (!opt.enabled) return bypass()
      if (req.headers['x-apicache-bypass'] || req.headers['x-apicache-force-fetch']) return bypass()

      // REMOVED IN 0.11.1 TO CORRECT MIDDLEWARE TOGGLE EXECUTE ORDER
      // if (typeof middlewareToggle === 'function') {
      //   if (!middlewareToggle(req, res)) return bypass()
      // } else if (middlewareToggle !== undefined && !middlewareToggle) {
      //   return bypass()
      // }

      // embed timer
      req.apicacheTimer = new Date()

      // In Express 4.x the url is ambigious based on where a router is mounted.  originalUrl will give the full Url
      var key = req.originalUrl || req.url

      // Remove querystring from key if jsonp option is enabled
      if (opt.jsonp) {
        key = url.parse(key).pathname
      }

      // add appendKey (either custom function or response path)
      if (typeof opt.appendKey === 'function') {
        key += '$$appendKey=' + opt.appendKey(req, res)
      } else if (opt.appendKey.length > 0) {
        var appendKey = req

        for (var i = 0; i < opt.appendKey.length; i++) {
          appendKey = appendKey[opt.appendKey[i]]
        }
        key += '$$appendKey=' + appendKey
      }

      // attempt cache hit
      var redis = opt.redisClient
      var cached = !redis ? memCache.getValue(key) : null

      // send if cache hit from memory-cache
      if (cached) {
        var elapsed = new Date() - req.apicacheTimer
        debug('sending cached (memory-cache) version of', key, logDuration(elapsed))

        perf.hit(key)
        return sendCachedResponse(req, res, cached, middlewareToggle, next, duration)
      }

      // send if cache hit from redis
      if (redis) {
        try {
          redis.hgetall(key, function(err, obj) {
            if (!err && obj && obj.response) {
              var elapsed = new Date() - req.apicacheTimer
              debug('sending cached (redis) version of', key, logDuration(elapsed))

              perf.hit(key)
              return sendCachedResponse(
                req,
                res,
                JSON.parse(obj.response),
                middlewareToggle,
                next,
                duration
              )
            } else {
              perf.miss(key)
              return makeResponseCacheable(
                req,
                res,
                next,
                key,
                duration,
                strDuration,
                middlewareToggle
              )
            }
          })
        } catch (err) {
          // bypass redis on error
          perf.miss(key)
          return makeResponseCacheable(req, res, next, key, duration, strDuration, middlewareToggle)
        }
      } else {
        perf.miss(key)
        return makeResponseCacheable(req, res, next, key, duration, strDuration, middlewareToggle)
      }
    }

    cache.options = options

    return cache
  }

  this.options = function(options) {
    if (options) {
      Object.assign(globalOptions, options)
      syncOptions()

      if ('defaultDuration' in options) {
        // Convert the default duration to a number in milliseconds (if needed)
        globalOptions.defaultDuration = parseDuration(globalOptions.defaultDuration, 3600000)
      }

      if(globalOptions.trackPerformance){
        debug('WARNING: using trackPerformance flag can cause high memory usage!')
      }

      return this
    } else {
      return globalOptions
    }
  }

  this.resetIndex = function() {
    index = {
      all: [],
      groups: {},
    }
  }

  this.newInstance = function(config) {
    var instance = new ApiCache()

    if (config) {
      instance.options(config)
    }

    return instance
  }

  this.clone = function() {
    return this.newInstance(this.options())
  }

  // initialize index
  this.resetIndex()
}

module.exports = new ApiCache()<|MERGE_RESOLUTION|>--- conflicted
+++ resolved
@@ -29,6 +29,10 @@
 var logDuration = function(d, prefix) {
   var str = d > 1000 ? (d / 1000).toFixed(2) + 'sec' : d + 'ms'
   return '\x1b[33m- ' + (prefix ? prefix + ' ' : '') + str + '\x1b[0m'
+}
+
+function getSafeHeaders(res) {
+  return res.getHeaders ? res.getHeaders() : res._headers
 }
 
 function ApiCache() {
@@ -52,10 +56,7 @@
     headers: {
       // 'cache-control':  'no-cache' // example of header overwrite
     },
-<<<<<<< HEAD
-=======
-    trackPerformance: true
->>>>>>> 70e7c648
+    trackPerformance: false,
   }
 
   var middlewareOptions = []
@@ -199,7 +200,7 @@
         }
       }
 
-      res._apicache.headers = Object.assign({}, res._headers)
+      res._apicache.headers = Object.assign({}, getSafeHeaders(res))
       return res._apicache.writeHead.apply(this, arguments)
     }
 
@@ -216,7 +217,7 @@
 
         if (res._apicache.cacheable && res._apicache.content) {
           addIndexEntries(key, req)
-          var headers = res._apicache.headers || res._headers
+          var headers = res._apicache.headers || getSafeHeaders(res)
           var cacheObject = createCacheObject(
             res.statusCode,
             headers,
@@ -229,7 +230,7 @@
           var elapsed = new Date() - req.apicacheTimer
           debug('adding cache entry for "' + key + '" @ ' + strDuration, logDuration(elapsed))
           debug('_apicache.headers: ', res._apicache.headers)
-          debug('res._headers: ', res._headers)
+          debug('res.getHeaders(): ', getSafeHeaders(res))
           debug('cacheObject: ', cacheObject)
         }
       }
@@ -245,8 +246,7 @@
       return next()
     }
 
-    var headers =
-      typeof response.getHeaders === 'function' ? response.getHeaders() : response._headers
+    var headers = getSafeHeaders(response)
 
     Object.assign(headers, filterBlacklistedHeaders(cacheObject.headers || {}), {
       // set properly-decremented max-age header.  This ensures that max-age is in sync with the cache expiration.
@@ -269,7 +269,8 @@
     // unstringify buffers
     var data = cacheObject.data
     if (data && data.type === 'Buffer') {
-      data = new Buffer(data.data)
+      data =
+        typeof data.data === 'number' ? new Buffer.alloc(data.data) : new Buffer.from(data.data)
     }
 
     // test Etag against If-None-Match for 304
@@ -438,7 +439,7 @@
      * A Function for non tracking performance
      */
     function NOOPCachePerformance() {
-      this.report = this.hit = this.miss = function() {}; // noop;
+      this.report = this.hit = this.miss = function() {} // noop;
     }
 
     /**
@@ -585,16 +586,9 @@
       }
     }
 
-<<<<<<< HEAD
-    var perf = new CachePerformance()
+    var perf = globalOptions.trackPerformance ? new CachePerformance() : new NOOPCachePerformance()
+
     performanceArray.push(perf)
-=======
-    var perf = globalOptions.trackPerformance
-    ? new CachePerformance()
-    : new NOOPCachePerformance();
-
-    performanceArray.push(perf);
->>>>>>> 70e7c648
 
     var cache = function(req, res, next) {
       function bypass() {
@@ -705,7 +699,7 @@
         globalOptions.defaultDuration = parseDuration(globalOptions.defaultDuration, 3600000)
       }
 
-      if(globalOptions.trackPerformance){
+      if (globalOptions.trackPerformance) {
         debug('WARNING: using trackPerformance flag can cause high memory usage!')
       }
 
