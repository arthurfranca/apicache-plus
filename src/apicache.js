var url         = require('url')
var MemoryCache = require('./memory-cache')
var pkg         = require('../package.json')

var t           = {
  ms:           1,
  second:       1000,
  minute:       60000,
  hour:         3600000,
  day:          3600000 * 24,
  week:         3600000 * 24 * 7,
  month:        3600000 * 24 * 30,
}

var instances = []

var matches = function(a) {
  return function(b) { return a === b }
}

var doesntMatch = function(a) {
  return function(b) { return !matches(a)(b) }
}

var logDuration = function(d, prefix) {
  var str = (d > 1000) ? ((d/1000).toFixed(2) + 'sec') : (d + 'ms')
  return '\x1b[33m- ' + (prefix ? prefix + ' ' : '') + str + '\x1b[0m'
}

function ApiCache() {
  var memCache = new MemoryCache

  var globalOptions = {
    debug:              false,
    defaultDuration:    3600000,
    enabled:            true,
    appendKey:          [],
    jsonp:              false,
    redisClient:        false,
    statusCodes: {
      include: [],
      exclude: [],
    }
  }

  var instance = this
  var index = null

  instances.push(this)
  this.id = instances.length

  function debug(a,b,c,d) {
    var arr = (['\x1b[36m[apicache]\x1b[0m', a,b,c,d]).filter(function(arg) { return arg !== undefined })
    var debugEnv = process.env.DEBUG && process.env.DEBUG.split(',').indexOf('apicache') !== -1

    return (globalOptions.debug || debugEnv) && console.log.apply(null, arr)
  }

  function shouldCacheResponse(response) {
    var opt = globalOptions
    var codes = opt.statusCodes

    if (!response) return false

    if (codes.exclude && codes.exclude.length && codes.exclude.indexOf(response.statusCode) !== -1) return false
    if (codes.include && codes.include.length && codes.include.indexOf(response.statusCode) === -1) return false

    return true
  }

  function addIndexEntries(key, req) {
    var groupName = req.apicacheGroup

    if (groupName) {
      debug('group detected "' + groupName + '"')
      var group = (index.groups[groupName] = index.groups[groupName] || [])
      group.unshift(key)
    }

    index.all.unshift(key)
  }

  function createCacheObject(status, headers, data, encoding) {
    return {
      status, headers, data, encoding
    }
  }

  function cacheResponse(key, value, duration) {
    var redis = globalOptions.redisClient
    if (redis) {
      redis.hset(key, "response", JSON.stringify(value))
      redis.hset(key, "duration", duration)
      redis.expire(key, duration/1000)
    } else {
      memCache.add(key, value, duration)
    }

    // add automatic cache clearing from duration, includes max limit on setTimeout
    setTimeout(function() { instance.clear(key, true) }, Math.min(duration, 2147483647))
  }

  function accumulateContent(res, content) {
    if (content) {
      if (typeof(content) == "string") {
        res._apicache.content=(res._apicache.content || "") + content;
      }
      else {
        res._apicache.cacheable=false;
      }
    }
  }

  function makeResponseCacheable(req, res, next, key, duration, strDuration) {
    // monkeypatch res.end to create cache object
    res._apicache={write:res.write,end:res.end,cacheable:true}

    res.header('cache-control','max-age=' + (duration / 1000).toFixed(0))
    res.write = function(content) {
      accumulateContent(res,content);
      return res._apicache.write.apply(this,arguments);
    }
    res.end = function(content,encoding) {
      if (shouldCacheResponse(res)) {

        accumulateContent(res,content);

        if (res._apicache.cacheable && res._apicache.content) {
          addIndexEntries(key, req)
          var cacheObject = createCacheObject(res.statusCode, res._headers, res._apicache.content, encoding)
          cacheResponse(key, cacheObject, duration)

          // display log entry
          var elapsed = new Date() - req.apicacheTimer
          debug('adding cache entry for "' + key + '" @ ' + strDuration, logDuration(elapsed))
        }
      }

      return res._apicache.end.apply(this,arguments);
    }

    next()
  }


  function sendCachedResponse(response, cacheObject) {
<<<<<<< HEAD
    response._headers = response._headers||{}
    Object.assign(response._headers, cacheObject.headers, {
=======
    Object.assign(response._headers || {}, cacheObject.headers || {}, {
>>>>>>> 4b665441
      'apicache-store': globalOptions.redisClient ? 'redis' : 'memory',
      'apicache-version': pkg.version
    })

    // unstringify buffers
    var data = cacheObject.data
    if (data && data.type === 'Buffer') {
      data = new Buffer(data.data)
    }

    response.writeHead(cacheObject.status || 200, response._headers)

    return response.end(data, cacheObject.encoding)
  }

  this.clear = function(target, isAutomatic) {
    var group = index.groups[target]
    var redis = globalOptions.redisClient

    if (group) {
      debug('clearing group "' + target + '"')

      group.forEach(function(key) {
        debug('clearing cached entry for "' + key + '"')

        if (!globalOptions.redisClient) {
          memCache.delete(key)
        } else {
          redis.del(key)
        }
        index.all = index.all.filter(doesntMatch(key))
      })

      delete index.groups[target]
    } else if (target) {
      debug('clearing ' + (isAutomatic ? 'expired' : 'cached') + ' entry for "' + target + '"')

      // clear actual cached entry
      if (!redis) {
        memCache.delete(target)
      } else {
        redis.del(target)
      }

      // remove from global index
      index.all = index.all.filter(doesntMatch(target))

      // remove target from each group that it may exist in
      Object.keys(index.groups).forEach(function(groupName) {
        index.groups[groupName] = index.groups[groupName].filter(doesntMatch(target))

        // delete group if now empty
        if (!index.groups[groupName].length) {
          delete index.groups[groupName]
        }
      })
    } else {
      debug('clearing entire index')

      if (!redis) {
        memCache.clear()
      } else {
        // clear redis keys one by one from internal index to prevent clearing non-apicache entries
        index.all.forEach(function(key) {
          redis.del(key)
        })
      }
      this.resetIndex()
    }

    return this.getIndex()
  }

  this.getDuration = function(duration) {
    if (typeof duration === 'number') return duration

    if (typeof duration === 'string') {
      var split = duration.match(/^([\d\.,]+)\s(\w+)$/)

      if (split.length === 3) {
        var len = parseFloat(split[1])
        var unit = split[2].replace(/s$/i,'').toLowerCase()
        if (unit === 'm') {
          unit = 'ms'
        }

        return (len || 1) * (t[unit] || 0)
      }
    }

    return globalOptions.defaultDuration
  }

  this.getIndex = function(group) {
    if (group) {
      return index.groups[group]
    } else {
      return index
    }
  }

  this.middleware = function cache(strDuration, middlewareToggle) {
    var duration = instance.getDuration(strDuration)

    return function cache(req, res, next) {
      function bypass() {
        debug('bypass detected, skipping cache.')
        return next()
      }

      // initial bypass chances
      if (!globalOptions.enabled) return bypass()
      if (req.headers['x-apicache-bypass']) return bypass()
      if (typeof middlewareToggle === 'function') {
        if (!middlewareToggle(req, res)) return bypass()
      } else if (middlewareToggle !== undefined && !middlewareToggle) {
        return bypass()
      }

      // embed timer
      req.apicacheTimer = new Date()

      // In Express 4.x the url is ambigious based on where a router is mounted.  originalUrl will give the full Url
      var key = req.originalUrl || req.url

      // Remove querystring from key if jsonp option is enabled
      if (globalOptions.jsonp) {
        key = url.parse(key).pathname
      }

      if (globalOptions.appendKey.length > 0) {
        var appendKey = req

        for (var i = 0; i < globalOptions.appendKey.length; i++) {
          appendKey = appendKey[globalOptions.appendKey[i]]
        }
        key += '$$appendKey=' + appendKey
      }

      // if not forced bypass of cache from client request, attempt cache hit
      if (!req.headers['x-apicache-force-fetch']) {
        // attempt cache hit
        var redis = globalOptions.redisClient
        var cached = !redis ? memCache.getValue(key) : null

        // send if cache hit from memory-cache
        if (cached) {
          // console log
          var elapsed = new Date() - req.apicacheTimer
          debug('sending cached (memory-cache) version of', key, logDuration(elapsed))

          return sendCachedResponse(res, cached)
        }

        // send if cache hit from redis
        if (redis) {
          redis.hgetall(key, function (err, obj) {
            if (!err && obj) {
              // console log
              var elapsed = new Date() - req.apicacheTimer
              debug('sending cached (redis) version of', key, logDuration(elapsed))

              return sendCachedResponse(res, JSON.parse(obj.response))
            } else {
              return makeResponseCacheable(req, res, next, key, duration, strDuration)
            }
          })
        } else {
          makeResponseCacheable(req, res, next, key, duration, strDuration)
        }
      }
    }
  }

  this.options = function(options) {
    if (options) {
      Object.assign(globalOptions, options)

      return this
    } else {
      return globalOptions
    }
  }

  this.resetIndex = function() {
    index = {
      all: [],
      groups: {}
    }
  }

  this.newInstance = function(config) {
    var instance = new ApiCache()

    if (config) {
      instance.options(config)
    }

    return instance
  }

  this.clone = function() {
    return this.newInstance(this.options())
  }

  // initialize index
  this.resetIndex()
}

module.exports = new ApiCache()<|MERGE_RESOLUTION|>--- conflicted
+++ resolved
@@ -144,12 +144,7 @@
 
 
   function sendCachedResponse(response, cacheObject) {
-<<<<<<< HEAD
-    response._headers = response._headers||{}
-    Object.assign(response._headers, cacheObject.headers, {
-=======
     Object.assign(response._headers || {}, cacheObject.headers || {}, {
->>>>>>> 4b665441
       'apicache-store': globalOptions.redisClient ? 'redis' : 'memory',
       'apicache-version': pkg.version
     })
