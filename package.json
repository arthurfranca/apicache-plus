{
  "name": "apicache",
<<<<<<< HEAD
  "version": "0.5.0",
=======
  "version": "0.4.1",
>>>>>>> 6d89a47f
  "scripts": {
    "test": "redis-server & mocha $(find test -name '*.test.js') --recursive",
    "dev": "npm run test -- --watch",
    "prepublish": "npm run test"
  },
  "engines": {
    "node": ">=4.0.0"
  },
  "description": "An ultra-simplified API/JSON response caching middleware for Express/Node using plain-english durations.",
  "main": "./src/apicache.js",
  "repository": {
    "type": "git",
    "url": "https://github.com/kwhitley/apicache.git"
  },
  "keywords": [
    "cache",
    "API",
    "redis",
    "memcache",
    "response",
    "express",
    "JSON",
    "duration",
    "middleware",
    "memory"
  ],
  "author": "Kevin R. Whitley <kevin3503@gmail.com> (http://krwhitley.com)",
  "license": "MIT",
  "bugs": {
    "url": "https://github.com/kwhitley/apicache/issues",
    "email": "kevin3503@gmail.com"
  },
  "devDependencies": {
    "chai": "^3.5.0",
    "express": "^4.14.0",
    "mocha": "^3.0.2",
    "redis": "^2.6.3",
    "redis-server": "0.0.3",
    "supertest": "^2.0.0"
  },
  "dependencies": {
    "debug": "^2.2.0"
  }
}<|MERGE_RESOLUTION|>--- conflicted
+++ resolved
@@ -1,10 +1,6 @@
 {
   "name": "apicache",
-<<<<<<< HEAD
   "version": "0.5.0",
-=======
-  "version": "0.4.1",
->>>>>>> 6d89a47f
   "scripts": {
     "test": "redis-server & mocha $(find test -name '*.test.js') --recursive",
     "dev": "npm run test -- --watch",
@@ -42,7 +38,6 @@
     "express": "^4.14.0",
     "mocha": "^3.0.2",
     "redis": "^2.6.3",
-    "redis-server": "0.0.3",
     "supertest": "^2.0.0"
   },
   "dependencies": {
